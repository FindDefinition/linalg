#include "test-linalg.h"

TEST_CASE("Scalar accessors behave as intended")
{
    int2 i2 {1,2};
    int3 i3 {3,4,5};
    int4 i4 {6,7,8,9};

    const int2 ci2 {1,2};
    const int3 ci3 {3,4,5};
    const int4 ci4 {6,7,8,9};

    // Check address-of operator for non-const
    CHECK(&i2.x == &i2[0]);
    CHECK(&i2.y == &i2[1]);
    CHECK(&i3.x == &i3[0]);
    CHECK(&i3.y == &i3[1]);
    CHECK(&i3.z == &i3[2]);
    CHECK(&i4.x == &i4[0]);
    CHECK(&i4.y == &i4[1]);
    CHECK(&i4.z == &i4[2]);
    CHECK(&i4.w == &i4[3]);

    // Check address-of operator for const
    CHECK(&ci2.x == &ci2[0]);
    CHECK(&ci2.y == &ci2[1]);
    CHECK(&ci3.x == &ci3[0]);
    CHECK(&ci3.y == &ci3[1]);
    CHECK(&ci3.z == &ci3[2]);
    CHECK(&ci4.x == &ci4[0]);
    CHECK(&ci4.y == &ci4[1]);
    CHECK(&ci4.z == &ci4[2]);
    CHECK(&ci4.w == &ci4[3]);

    // Check xyzw accessors for non-const
    CHECK(i2.x == 1);
    CHECK(i2.y == 2);
    CHECK(i3.x == 3);
    CHECK(i3.y == 4);    
    CHECK(i3.z == 5);    
    CHECK(i4.x == 6);
    CHECK(i4.y == 7);    
    CHECK(i4.z == 8);
    CHECK(i4.w == 9);

    // Check xyzw accessors for const
    CHECK(ci2.x == 1);
    CHECK(ci2.y == 2);
    CHECK(ci3.x == 3);
    CHECK(ci3.y == 4);    
    CHECK(ci3.z == 5);    
    CHECK(ci4.x == 6);
    CHECK(ci4.y == 7);    
    CHECK(ci4.z == 8);
    CHECK(ci4.w == 9);

    // Check rgba accessors
    CHECK(i2.r == 1);
    CHECK(i2.g == 2);
    CHECK(i3.r == 3);
    CHECK(i3.g == 4);
    CHECK(i3.b == 5);
    CHECK(i4.r == 6);
    CHECK(i4.g == 7);
    CHECK(i4.b == 8);
    CHECK(i4.a == 9);

    // Check stpq accessors
    CHECK(i2.s == 1);
    CHECK(i2.t == 2);
    CHECK(i3.s == 3);
    CHECK(i3.t == 4);
    CHECK(i3.p == 5);
    CHECK(i4.s == 6);
    CHECK(i4.t == 7);
    CHECK(i4.p == 8);
    CHECK(i4.q == 9);

    // Accessors should behave like scalars in linalg ops
    CHECK(i2.x + i3 == int3{4,5,6});
    CHECK(i4 * i3.y == int4{24,28,32,36});

    // Accessors should allow assignment
    i4.x = 10;
    i4.y = i4.z;
    CHECK(i4[0] == 10);
    CHECK(i4[1] == i4[2]);
}

<<<<<<< HEAD
TEST_CASE("Test swizzles")
{
    // Can read vectors from swizzles
    float4 v {1,2,3,4};
    CHECK(float2{v.xy} == float2{1,2});
    CHECK(float3{v.wzx} == float3{4,3,1});

    // Can write through swizzles
    v.zy = float2{5,6};
    CHECK(v == float4{1,6,5,4});
    // TODO: Protect against v.zy = {5,6}, which assigns the ENTIRE SWIZZLE, resulting in {5,6,0,0}
=======
TEST_CASE("Scalar accessors assign as scalars, not as vectors")
{
    // Assigning via braced initializer list should assign one element, should not reassign entire vector
    float4 a {1,2,3,4}, b {5,6,7,8};

    SUBCASE("Assignment of number assigns as a scalar")
    {
        a.x = 9;
        CHECK(a[0] == 9);
        CHECK(a[1] == 2);
        CHECK(a[2] == 3);
        CHECK(a[3] == 4);    
    }

    SUBCASE("Assignment of braced number assigns as a scalar")
    {
        a.y = {9};
        CHECK(a[0] == 1);
        CHECK(a[1] == 9);
        CHECK(a[2] == 3);
        CHECK(a[3] == 4);    
    }

    SUBCASE("Assignment from same accessor")
    {
        a.z = b.z;
        CHECK(a[0] == 1);
        CHECK(a[1] == 2);
        CHECK(a[2] == 7);
        CHECK(a[3] == 4);    
    }

    SUBCASE("Assignment from different accessor")
    {
        a.w = b.y;
        CHECK(a[0] == 1);
        CHECK(a[1] == 2);
        CHECK(a[2] == 3);
        CHECK(a[3] == 6);    
    }
>>>>>>> a0d260f8
}<|MERGE_RESOLUTION|>--- conflicted
+++ resolved
@@ -87,19 +87,6 @@
     CHECK(i4[1] == i4[2]);
 }
 
-<<<<<<< HEAD
-TEST_CASE("Test swizzles")
-{
-    // Can read vectors from swizzles
-    float4 v {1,2,3,4};
-    CHECK(float2{v.xy} == float2{1,2});
-    CHECK(float3{v.wzx} == float3{4,3,1});
-
-    // Can write through swizzles
-    v.zy = float2{5,6};
-    CHECK(v == float4{1,6,5,4});
-    // TODO: Protect against v.zy = {5,6}, which assigns the ENTIRE SWIZZLE, resulting in {5,6,0,0}
-=======
 TEST_CASE("Scalar accessors assign as scalars, not as vectors")
 {
     // Assigning via braced initializer list should assign one element, should not reassign entire vector
@@ -140,5 +127,128 @@
         CHECK(a[2] == 3);
         CHECK(a[3] == 6);    
     }
->>>>>>> a0d260f8
+}
+
+TEST_CASE("Test swizzle reads")
+{
+    const float2 a {1,2};
+    CHECK(a.xy == float2{1,2});
+    CHECK(a.yx == float2{2,1});
+
+    const float3 b {3,4,5};
+    CHECK(b.xy == float2{3,4}); 
+    CHECK(b.xz == float2{3,5});
+    CHECK(b.yx == float2{4,3});
+    CHECK(b.yz == float2{4,5}); 
+    CHECK(b.zx == float2{5,3}); 
+    CHECK(b.zy == float2{5,4});
+    CHECK(b.xyz == float3{3,4,5});
+    CHECK(b.xzy == float3{3,5,4});
+    CHECK(b.yxz == float3{4,3,5});
+    CHECK(b.yzx == float3{4,5,3});
+    CHECK(b.zxy == float3{5,3,4});
+    CHECK(b.zyx == float3{5,4,3});
+
+    const float4 c {6,7,8,9};
+    CHECK(c.xy == float2{6,7});
+    CHECK(c.xz == float2{6,8});
+    CHECK(c.xw == float2{6,9});
+    CHECK(c.yx == float2{7,6});
+    CHECK(c.yz == float2{7,8});
+    CHECK(c.yw == float2{7,9});
+    CHECK(c.zx == float2{8,6});
+    CHECK(c.zy == float2{8,7});
+    CHECK(c.zw == float2{8,9});
+    CHECK(c.wx == float2{9,6});
+    CHECK(c.wy == float2{9,7});
+    CHECK(c.wz == float2{9,8});
+    CHECK(c.xyz == float3{6,7,8});
+    CHECK(c.xyw == float3{6,7,9});
+    CHECK(c.xzy == float3{6,8,7});
+    CHECK(c.xzw == float3{6,8,9});
+    CHECK(c.xwy == float3{6,9,7});
+    CHECK(c.xwz == float3{6,9,8});
+    CHECK(c.yxz == float3{7,6,8});
+    CHECK(c.yxw == float3{7,6,9});
+    CHECK(c.yzx == float3{7,8,6});
+    CHECK(c.yzw == float3{7,8,9});
+    CHECK(c.ywx == float3{7,9,6});
+    CHECK(c.ywz == float3{7,9,8});
+    CHECK(c.zxy == float3{8,6,7});
+    CHECK(c.zxw == float3{8,6,9});
+    CHECK(c.zyx == float3{8,7,6});
+    CHECK(c.zyw == float3{8,7,9});
+    CHECK(c.zwx == float3{8,9,6});
+    CHECK(c.zwy == float3{8,9,7});
+    CHECK(c.wxy == float3{9,6,7});
+    CHECK(c.wxz == float3{9,6,8});
+    CHECK(c.wyx == float3{9,7,6});
+    CHECK(c.wyz == float3{9,7,8});
+    CHECK(c.wzx == float3{9,8,6});
+    CHECK(c.wzy == float3{9,8,7});
+    CHECK(c.xyzw == float4{6,7,8,9});
+    CHECK(c.xywz == float4{6,7,9,8});
+    CHECK(c.xzyw == float4{6,8,7,9});
+    CHECK(c.xzwy == float4{6,8,9,7});
+    CHECK(c.xwyz == float4{6,9,7,8});
+    CHECK(c.xwzy == float4{6,9,8,7});
+    CHECK(c.yxzw == float4{7,6,8,9});
+    CHECK(c.yxwz == float4{7,6,9,8});
+    CHECK(c.yzxw == float4{7,8,6,9});
+    CHECK(c.yzwx == float4{7,8,9,6});
+    CHECK(c.ywxz == float4{7,9,6,8});
+    CHECK(c.ywzx == float4{7,9,8,6});
+    CHECK(c.zxyw == float4{8,6,7,9});
+    CHECK(c.zxwy == float4{8,6,9,7});
+    CHECK(c.zyxw == float4{8,7,6,9});
+    CHECK(c.zywx == float4{8,7,9,6});
+    CHECK(c.zwxy == float4{8,9,6,7});
+    CHECK(c.zwyx == float4{8,9,7,6});
+    CHECK(c.wxyz == float4{9,6,7,8});
+    CHECK(c.wxzy == float4{9,6,8,7});
+    CHECK(c.wyxz == float4{9,7,6,8});
+    CHECK(c.wyzx == float4{9,7,8,6});
+    CHECK(c.wzxy == float4{9,8,6,7});
+    CHECK(c.wzyx == float4{9,8,7,6});
+}
+
+TEST_CASE("Test swizzle writes")
+{
+    float4 a {1,2,3,4}, b {5,6,7,8};
+
+    SUBCASE("Can assign through swizzle with explicit type")
+    {
+        a.zy = float2{9,10};
+        CHECK(a[0] == 1);
+        CHECK(a[1] == 10);
+        CHECK(a[2] == 9);
+        CHECK(a[3] == 4);
+    }
+
+    SUBCASE("Can assign through swizzle with braced list type")
+    {
+        a.zy = {9,10};
+        CHECK(a[0] == 1);
+        CHECK(a[1] == 10);
+        CHECK(a[2] == 9);
+        CHECK(a[3] == 4);
+    }
+
+    SUBCASE("Can assign from same swizzle")
+    {
+        a.wz = b.wz;
+        CHECK(a[0] == 1);
+        CHECK(a[1] == 2);
+        CHECK(a[2] == 7);
+        CHECK(a[3] == 8); 
+    }
+
+    SUBCASE("Can assign from different swizzle")
+    {
+        a.wz = b.xy;
+        CHECK(a[0] == 1);
+        CHECK(a[1] == 2);
+        CHECK(a[2] == 6);
+        CHECK(a[3] == 5);    
+    }
 }